import subprocess
import shutil
from pathlib import Path
import sys
import logging
from typing import Dict, Any, Optional, List
import copy
import tempfile # For temporary VCF
import os # For os.fsencode if needed with tempfile paths, though str(Path) is usually fine
import traceback # For detailed error logging
import pysam # For FastaFile in apply_signature_to_fasta

from basebuddy import utils as bb_utils
# Assuming signature_utils is in the same directory or PYTHONPATH is set up
# For relative import if runner.py and signature_utils.py are in src/basebuddy/
from . import signature_utils as sig_utils


logger = logging.getLogger(__name__)

BASEBUDDY_REF_DIR = Path.home() / ".basebuddy" / "refs"
DEFAULT_REF = BASEBUDDY_REF_DIR / "GRCh38.fa"

# These _ensure_exists, _ensure_reference, _download_grch38 functions
# are kept for other runners until they are refactored.
# _run_cmd was replaced by subprocess.run in non-refactored runners, will be bb_utils.run_external_cmd
def _ensure_exists(file, desc="file"):
    if not Path(file).exists():
        raise FileNotFoundError(f"{desc} not found: {file}")

def _ensure_reference(reference: str | None) -> str:
    ref = Path(reference) if reference else DEFAULT_REF
    if not ref.exists():
        print(f"Reference not found: {ref}, placeholder for download logic.")
        raise FileNotFoundError(f"Reference {ref} not found and auto-download not implemented here.")
    return str(ref)

def _download_grch38(dest: str) -> None:
    logger.warning("Legacy _download_grch38 called. This should be handled by download_reference_runner.")
    (Path(dest).parent).mkdir(parents=True, exist_ok=True)
    Path(dest).touch()
    logger.info(f"Placeholder: Created dummy GRCh38 at {dest}")


def simulate_short(
    output_root_dir: Path,
    reference_fasta: str,
    depth: int,
    read_length: int,
    art_profile: str,
    run_name: Optional[str] = None,
    command_params: Optional[Dict[str, Any]] = None,
    mean_fragment_length: int = 200,
    std_dev_fragment_length: int = 10,
    is_paired_end: bool = True,
    overwrite_output: bool = False,
    art_platform: str = "illumina",
    timeout: float = 3600.0,
    auto_index_fasta: bool = True,
    variants_list: Optional[List[Dict[str, Any]]] = None,
    genomic_ranges: Optional[List[str]] = None
) -> Dict[str, Any]:

    effective_run_name = run_name if run_name else bb_utils.generate_unique_run_name(f"simulate_short_{art_platform}")
    logger.info(f"Initiating short read simulation for run: {effective_run_name}")

    temp_mutated_fasta_path: Optional[Path] = None
    temp_subset_fasta_path: Optional[Path] = None

    try:
        # --- Start of the code block that needed to be indented ---
        manifest_params = copy.deepcopy(command_params) if command_params is not None else {}
        manifest_params.update({
            "run_name": effective_run_name, "reference_fasta": reference_fasta, "depth": depth,
            "read_length": read_length, "art_profile": art_profile,
            "mean_fragment_length": mean_fragment_length, "std_dev_fragment_length": std_dev_fragment_length,
            "is_paired_end": is_paired_end, "art_platform": art_platform,
            "auto_index_fasta": auto_index_fasta, "timeout": timeout,
            "output_root_dir": str(output_root_dir), "overwrite_output": overwrite_output
        })
        id_prefix = manifest_params.get("id_prefix", f"simulated_{art_platform}_reads")
        manifest_params["id_prefix"] = id_prefix

        run_output_dir = bb_utils.prepare_run_output_dir(Path(output_root_dir), effective_run_name, overwrite_output)

        # Parameter validation
        if depth <= 0: raise bb_utils.BaseBuddyInputError(f"Sequencing depth must be a positive integer, got {depth}.")
        if read_length <= 0: raise bb_utils.BaseBuddyInputError(f"Read length must be a positive integer, got {read_length}.")
        if is_paired_end:
            if mean_fragment_length <= 0: raise bb_utils.BaseBuddyInputError(f"Mean fragment length must be positive for paired-end reads, got {mean_fragment_length}.")
            if std_dev_fragment_length < 0: raise bb_utils.BaseBuddyInputError(f"Standard deviation of fragment length cannot be negative, got {std_dev_fragment_length}.")

        # Tool paths
        art_exe_name = f"art_{art_platform}"
        # Command object for ART, this will also check for art_exe_name's existence via find_tool_path
        # BaseBuddyConfigError raised by Command constructor if art_exe_name not found will propagate up.
        art_cmd_builder = bb_utils.Command(art_exe_name)

        # samtools_exe_path might still be needed if samtools is used directly later for other things
        # For now, assume it's still needed for check_fasta_indexed etc.
        samtools_exe_path = bb_utils.find_tool_path("samtools")

        # Reference FASTA handling
        original_reference_path_obj = bb_utils.ensure_file_exists(reference_fasta, "Reference FASTA").resolve()
        bb_utils.check_fasta_indexed(original_reference_path_obj, samtools_exe_path, auto_index_if_missing=auto_index_fasta)
        manifest_params["original_reference_fasta"] = str(original_reference_path_obj)

        reference_after_variants = original_reference_path_obj # Start with original

        # 1. Apply variants if provided
        if variants_list and len(variants_list) > 0:
            logger.info(f"Applying {len(variants_list)} variants to reference FASTA {original_reference_path_obj}.")
            temp_mutated_fasta_path = run_output_dir / f"temp_mutated_ref_{effective_run_name}.fa"
            bb_utils.apply_variants_to_fasta(original_reference_path_obj, variants_list, temp_mutated_fasta_path)
            bb_utils.check_fasta_indexed(temp_mutated_fasta_path, samtools_exe_path, auto_index_if_missing=True)
            reference_after_variants = temp_mutated_fasta_path # This becomes the source for potential subsetting
            manifest_params["variants_applied_to_reference"] = True
            manifest_params["num_variants_applied"] = len(variants_list)
            manifest_params["mutated_reference_source"] = str(temp_mutated_fasta_path.name)
        else:
            manifest_params["variants_applied_to_reference"] = False

        current_reference_for_art = reference_after_variants # This will be used by ART, possibly after subsetting

        # 2. Extract genomic ranges if provided
        if genomic_ranges and len(genomic_ranges) > 0:
            logger.info(f"Extracting {len(genomic_ranges)} genomic ranges from {reference_after_variants}.")
            temp_subset_fasta_path = run_output_dir / f"temp_subset_ref_{effective_run_name}.fa"
            bb_utils.extract_ranges_to_fasta(reference_after_variants, genomic_ranges, temp_subset_fasta_path, samtools_path=samtools_exe_path)
            bb_utils.check_fasta_indexed(temp_subset_fasta_path, samtools_exe_path, auto_index_if_missing=True)
            current_reference_for_art = temp_subset_fasta_path # ART will use the subset
            manifest_params["genomic_ranges_applied"] = True
            manifest_params["num_genomic_ranges"] = len(genomic_ranges)
            manifest_params["genomic_ranges_requested"] = genomic_ranges
            manifest_params["subset_reference_fasta_path_for_art"] = str(temp_subset_fasta_path.name)
        else:
            manifest_params["genomic_ranges_applied"] = False

        art_output_prefix_path = run_output_dir / id_prefix

        # ART command construction using Command class
        art_cmd_builder.add_option("-ss", art_profile)
        art_cmd_builder.add_option("-i", str(current_reference_for_art))
        art_cmd_builder.add_option("-l", str(read_length))
        art_cmd_builder.add_option("-f", str(depth))
        art_cmd_builder.add_option("-o", str(art_output_prefix_path))

        if is_paired_end:
            art_cmd_builder.add_flag("-p")
            art_cmd_builder.add_option("-m", str(mean_fragment_length))
            art_cmd_builder.add_option("-s", str(std_dev_fragment_length))

        art_cmd_builder.add_option("-qs", manifest_params.get("quality_shift"))
        if is_paired_end: # qs2 only if paired-end
            art_cmd_builder.add_option("-qs2", manifest_params.get("quality_shift2"))
        art_cmd_builder.add_option("-rs", manifest_params.get("random_seed"))
        art_cmd_builder.add_flag("-na", condition=manifest_params.get("no_aln_output", False))

        art_cmd_parts = art_cmd_builder.get_command_parts()
        logger.info(f"Preparing to run {art_exe_name} with command: {' '.join(art_cmd_parts)}")
        bb_utils.run_external_cmd(art_cmd_parts, timeout_seconds=timeout, stream_output=True, cwd=run_output_dir)

        logger.info(f"{art_exe_name} simulation completed. Verifying output files...")
        output_files_manifest: List[Dict[str,str]] = []

        if is_paired_end:
            r1_path = art_output_prefix_path.with_name(art_output_prefix_path.name + "1.fq")
            r2_path = art_output_prefix_path.with_name(art_output_prefix_path.name + "2.fq")
            bb_utils.ensure_file_exists(r1_path, "Expected ART output R1 FASTQ")
            bb_utils.ensure_file_exists(r2_path, "Expected ART output R2 FASTQ")
            output_files_manifest.extend([
                {"name": "Simulated Reads (R1)", "path": r1_path.name, "type": "FASTQ"},
                {"name": "Simulated Reads (R2)", "path": r2_path.name, "type": "FASTQ"}
            ])
        else:
            r_path = art_output_prefix_path.with_suffix(".fq")
            bb_utils.ensure_file_exists(r_path, "Expected ART output FASTQ")
            output_files_manifest.append({"name": "Simulated Reads", "path": r_path.name, "type": "FASTQ"})

        if not manifest_params.get("no_aln_output", False):
            aln_path = art_output_prefix_path.with_suffix(".aln")
            if aln_path.exists():
                bb_utils.ensure_file_exists(aln_path, "ART Alignment ALN")
                output_files_manifest.append({"name": "ART Alignment ALN", "path": aln_path.name, "type": "ALN_ART"})

        manifest_path = run_output_dir / "manifest.json"
        bb_utils.write_run_manifest(
            manifest_path=manifest_path, run_name=effective_run_name,
            command_name=f"simulate_short_reads_{art_platform}", parameters=manifest_params,
            output_files=output_files_manifest, reference_genome_path=str(original_reference_path_obj) # Always report original ref
        )
        logger.info(f"Short read simulation successful for run '{effective_run_name}'. Output in '{run_output_dir}'.")

        return_dict = {
            "run_name": effective_run_name, "output_directory": str(run_output_dir.resolve()),
            "output_files": output_files_manifest, "manifest_path": str(manifest_path.resolve()),
            "reference_fasta_used": str(original_reference_path_obj) # Report original ref here too
        }
        if temp_mutated_fasta_path:
            return_dict["mutated_reference_info"] = {
                "mutated_fasta_path": str(temp_mutated_fasta_path.resolve()), # Path to the intermediate mutated FASTA
                "num_variants_applied": len(variants_list) if variants_list else 0
            }
        if temp_subset_fasta_path:
            return_dict["subset_reference_info"] = {
                "subset_fasta_path_used_for_art": str(temp_subset_fasta_path.resolve()), # Path to the subset FASTA actually used
                "genomic_ranges_requested": genomic_ranges
            }
        return return_dict
    
    finally:
        # Cleanup temp_mutated_fasta_path (variants applied)
        if temp_mutated_fasta_path and temp_mutated_fasta_path.exists():
            logger.debug(f"Cleaning up temporary mutated FASTA: {temp_mutated_fasta_path}")
            try:
                fai_path_mut = temp_mutated_fasta_path.with_suffix(temp_mutated_fasta_path.suffix + ".fai")
                if fai_path_mut.exists():
                    fai_path_mut.unlink(missing_ok=True)
                temp_mutated_fasta_path.unlink(missing_ok=True)
            except OSError as e:
                logger.warning(f"Could not delete temporary mutated FASTA file {temp_mutated_fasta_path} or its index: {e}")

        # Cleanup temp_subset_fasta_path (ranges extracted)
        if temp_subset_fasta_path and temp_subset_fasta_path.exists():
            logger.debug(f"Cleaning up temporary subset FASTA: {temp_subset_fasta_path}")
            try:
                fai_path_sub = temp_subset_fasta_path.with_suffix(temp_subset_fasta_path.suffix + ".fai")
                if fai_path_sub.exists():
                    fai_path_sub.unlink(missing_ok=True)
                temp_subset_fasta_path.unlink(missing_ok=True)
            except OSError as e:
                logger.warning(f"Could not delete temporary subset FASTA file {temp_subset_fasta_path} or its index: {e}")


def spike_variants(
    output_root_dir: Path,
    reference_fasta: str,
    input_bams: List[str], # List of path strings
    output_prefix_for_bam: str,
    run_name: Optional[str] = None,
    command_params: Optional[Dict[str, Any]] = None, # Expected to contain vaf, seed, picard_jar path
    snp_vcf_path: Optional[str] = None,
    indel_vcf_path: Optional[str] = None,
    overwrite_output: bool = False,
    auto_index_input_bam: bool = True, # For input_bams
    auto_index_fasta: bool = True # For reference_fasta
) -> Dict[str, Any]:

    effective_run_name = run_name if run_name else bb_utils.generate_unique_run_name("spike_variants_run")
    logger.info(f"Initiating variant spiking for run: {effective_run_name} on {len(input_bams)} BAMs.")

    if command_params is None:
        command_params = {}

    run_output_dir = bb_utils.prepare_run_output_dir(Path(output_root_dir), effective_run_name, overwrite_output)

    # Prepare manifest parameters (deep copy to avoid modifying caller's dict)
    manifest_params = copy.deepcopy(command_params)
    manifest_params.update({
        "run_name": effective_run_name,
        "reference_fasta": reference_fasta,
        "input_bams_original_paths": [str(Path(b).name) for b in input_bams], # Store basenames for manifest
        "num_input_bams": len(input_bams),
        "output_prefix_for_bam": output_prefix_for_bam,
        "snp_vcf_path": snp_vcf_path,
        "indel_vcf_path": indel_vcf_path,
        "overwrite_output": overwrite_output,
        "auto_index_input_bam": auto_index_input_bam,
        "auto_index_fasta": auto_index_fasta,
        "output_root_dir": str(output_root_dir)
        # vaf and seed are expected to be in command_params from the CLI
    })

    final_picard_jar_path_for_tools: Optional[str] = None
    try:
        addsnv_exe_path = bb_utils.find_tool_path("addsnv.py")
        addindel_exe_path = bb_utils.find_tool_path("addindel.py")
        samtools_exe_path = bb_utils.find_tool_path("samtools")

        picard_jar_cli_arg = command_params.get("picard_jar")
        picard_jar_env_var = os.environ.get('BAMSURGEON_PICARD_JAR')

        if picard_jar_cli_arg:
            p_path = Path(picard_jar_cli_arg)
            if not p_path.is_file(): raise bb_utils.BaseBuddyFileError(f"Specified Picard JAR path does not exist or is not a file: {picard_jar_cli_arg}")
            final_picard_jar_path_for_tools = str(p_path.resolve())
        elif picard_jar_env_var:
            p_path = Path(picard_jar_env_var)
            if not p_path.is_file(): raise bb_utils.BaseBuddyFileError(f"BAMSURGEON_PICARD_JAR environment variable points to non-existent file: {picard_jar_env_var}")
            final_picard_jar_path_for_tools = str(p_path.resolve())

        if not final_picard_jar_path_for_tools:
            # BaseBuddy should ensure this is provided to avoid bamsurgeon failing cryptically.
            raise bb_utils.BaseBuddyConfigError(
                "Picard JAR path is required by BAMSurgeon tools (addsnv.py, addindel.py). "
                "Please provide it via the '--picard-jar' option in 'command_params' (e.g. from CLI a --picard-jar option to spike) "
                "or set the BAMSURGEON_PICARD_JAR environment variable."
            )

    except bb_utils.BaseBuddyConfigError as e:
        logger.error(f"Tool configuration error for spiking: {e.details if hasattr(e, 'details') and e.details else str(e)}")
        raise

    ref_path_obj = bb_utils.ensure_file_exists(reference_fasta, "Reference FASTA").resolve()
    bb_utils.check_fasta_indexed(ref_path_obj, samtools_exe_path, auto_index_if_missing=auto_index_fasta)

    temp_snp_bed_file_path: Optional[Path] = None
    temp_indel_bed_file_path: Optional[Path] = None
    # VAF from CLI (via command_params), applied to all variants from VCFs for now
    cli_vaf = manifest_params.get("vaf", 0.5)

    try: # Wrap VCF parsing and temp file generation
        if snp_vcf_path:
            logger.info(f"Processing SNP VCF: {snp_vcf_path}")
            actual_snp_vcf_path = bb_utils.ensure_file_exists(snp_vcf_path, "SNP VCF").resolve()
            temp_snp_bed_file_path = run_output_dir / f"temp_snps_for_addsnv_{effective_run_name}.bed"
            snp_bed_lines = []
            with pysam.VariantFile(str(actual_snp_vcf_path)) as vcf:
                for rec in vcf.fetch():
                    if rec.alts and len(rec.ref) == 1 and len(rec.alts[0]) == 1: # Basic SNV
                        # addsnv.py BED format: chrom, 1-based start, 1-based end, vaf, altbase
                        snp_bed_lines.append(f"{rec.chrom}\t{rec.pos + 1}\t{rec.pos + 1}\t{cli_vaf}\t{rec.alts[0]}\n")
            if snp_bed_lines:
                with open(temp_snp_bed_file_path, "w") as f: f.writelines(snp_bed_lines)
                logger.info(f"Created temporary SNP BED: {temp_snp_bed_file_path} ({len(snp_bed_lines)} SNVs).")
                manifest_params["temp_snp_bed_file"] = str(temp_snp_bed_file_path.name)
            else:
                logger.info(f"No valid SNVs found in {snp_vcf_path} to process for addsnv.py."); temp_snp_bed_file_path = None

        if indel_vcf_path:
            logger.info(f"Processing Indel VCF: {indel_vcf_path}")
            actual_indel_vcf_path = bb_utils.ensure_file_exists(indel_vcf_path, "Indel VCF").resolve()
            temp_indel_bed_file_path = run_output_dir / f"temp_indels_for_addindel_{effective_run_name}.bed"
            indel_bed_lines = []
            with pysam.VariantFile(str(actual_indel_vcf_path)) as vcf:
                for rec in vcf.fetch():
                    if not rec.alts: continue
                    vcf_pos_1based, ref_len, alt_len = rec.pos + 1, len(rec.ref), len(rec.alts[0])
                    # addindel.py BED format: chrom, start, end, vaf, type ('INS' or 'DEL'), ins_sequence (for INS)
                    if ref_len == 1 and alt_len > 1: # Insertion: e.g. REF=A, ALT=AGGG -> INS=GGG
                        ins_seq = rec.alts[0][1:]
                        indel_bed_lines.append(f"{rec.chrom}\t{vcf_pos_1based}\t{vcf_pos_1based}\t{cli_vaf}\tINS\t{ins_seq}\n")
                    elif alt_len == 1 and ref_len > 1: # Deletion: e.g. REF=AGGG, ALT=A -> DEL=GGG
                        del_start_1based = vcf_pos_1based + 1
                        del_end_1based = vcf_pos_1based + (ref_len - alt_len)
                        indel_bed_lines.append(f"{rec.chrom}\t{del_start_1based}\t{del_end_1based}\t{cli_vaf}\tDEL\n")
            if indel_bed_lines:
                with open(temp_indel_bed_file_path, "w") as f: f.writelines(indel_bed_lines)
                logger.info(f"Created temporary Indel BED: {temp_indel_bed_file_path} ({len(indel_bed_lines)} Indels).")
                manifest_params["temp_indel_bed_file"] = str(temp_indel_bed_file_path.name)
            else:
                logger.info(f"No valid Indels found in {indel_vcf_path} to process for addindel.py."); temp_indel_bed_file_path = None
    except Exception as e:
        if temp_snp_bed_file_path and temp_snp_bed_file_path.exists(): temp_snp_bed_file_path.unlink(missing_ok=True)
        if temp_indel_bed_file_path and temp_indel_bed_file_path.exists(): temp_indel_bed_file_path.unlink(missing_ok=True)
        logger.error(f"Error during VCF parsing or temp BED file creation: {e}")
        raise bb_utils.BaseBuddyFileError(f"Failed during VCF parsing for spike command.", details=str(e))

    all_results_per_bam: List[Dict[str, Any]] = []
    all_errors_per_bam: List[Dict[str, str]] = []
    overall_output_files_manifest: List[Dict[str,str]] = []
    processed_bam_count = 0
    seed_for_tool = manifest_params.get("seed", 0)

    for input_bam_idx, input_bam_str_path in enumerate(input_bams):
        input_bam_path_obj = bb_utils.ensure_file_exists(input_bam_str_path, f"Input BAM {input_bam_str_path}").resolve()
        bb_utils.check_bam_indexed(input_bam_path_obj, samtools_exe_path, auto_index_input_bam)
        input_bam_stem = input_bam_path_obj.stem
        logger.info(f"Processing input BAM ({input_bam_idx+1}/{len(input_bams)}): {input_bam_path_obj.name}")

        current_bam_to_process: Path = input_bam_path_obj
        made_changes_to_this_bam = False
        intermediate_files_for_this_input_bam: List[Path] = []

        snp_log_vcf_path = run_output_dir / f"{output_prefix_for_bam}_{input_bam_stem}_addsnv_log.vcf"
        indel_log_vcf_path = run_output_dir / f"{output_prefix_for_bam}_{input_bam_stem}_addindel_log.vcf"

        try:
            if temp_snp_bed_file_path and temp_snp_bed_file_path.exists():
                bam_after_snps_path = run_output_dir / f"{output_prefix_for_bam}_{input_bam_stem}_TEMP_with_snps.bam"
                intermediate_files_for_this_input_bam.append(bam_after_snps_path)
                logger.info(f"Adding SNPs to {current_bam_to_process.name} -> {bam_after_snps_path.name}")

                cmd_builder = bb_utils.Command("python").add_option(None, addsnv_exe_path)
                cmd_builder.add_option("-v", str(temp_snp_bed_file_path))
                cmd_builder.add_option("-f", str(current_bam_to_process))
                cmd_builder.add_option("-r", str(ref_path_obj))
                cmd_builder.add_option("-o", str(bam_after_snps_path))
                cmd_builder.add_option("-m", str(cli_vaf))
                cmd_builder.add_option("--seed", str(seed_for_tool))
                cmd_builder.add_option("--tmpdir", str(run_output_dir / f"addsnv_tmp_{input_bam_stem}"))
                cmd_builder.add_option("--picardjar", final_picard_jar_path_for_tools)
                cmd_builder.add_option("--vcf", str(snp_log_vcf_path))

                bb_utils.run_external_cmd(cmd_builder.get_command_parts(), stream_output=True, cwd=run_output_dir)
                current_bam_to_process = bam_after_snps_path
                made_changes_to_this_bam = True

            if temp_indel_bed_file_path and temp_indel_bed_file_path.exists():
                name_suffix = "_TEMP_with_indels.bam" if not made_changes_to_this_bam else "_TEMP_with_snps_indels.bam"
                bam_after_indels_path = run_output_dir / f"{output_prefix_for_bam}_{input_bam_stem}{name_suffix}"
                intermediate_files_for_this_input_bam.append(bam_after_indels_path)
                logger.info(f"Adding Indels to {current_bam_to_process.name} -> {bam_after_indels_path.name}")

                cmd_builder = bb_utils.Command("python").add_option(None, addindel_exe_path)
                cmd_builder.add_option("-v", str(temp_indel_bed_file_path))
                cmd_builder.add_option("-f", str(current_bam_to_process))
                cmd_builder.add_option("-r", str(ref_path_obj))
                cmd_builder.add_option("-o", str(bam_after_indels_path))
                cmd_builder.add_option("-m", str(cli_vaf)) # VAF for indels
                cmd_builder.add_option("--seed", str(seed_for_tool))
                cmd_builder.add_option("--tmpdir", str(run_output_dir / f"addindel_tmp_{input_bam_stem}"))
                cmd_builder.add_option("--picardjar", final_picard_jar_path_for_tools)
                cmd_builder.add_option("--vcf", str(indel_log_vcf_path))

                bb_utils.run_external_cmd(cmd_builder.get_command_parts(), stream_output=True, cwd=run_output_dir)
                current_bam_to_process = bam_after_indels_path
                made_changes_to_this_bam = True

            if not made_changes_to_this_bam:
                logger.info(f"No variants specified or found valid to apply to {input_bam_path_obj.name}.")
                all_results_per_bam.append({
                    "source_bam": str(input_bam_path_obj.resolve()), "status": "skipped_no_variants_to_apply",
                    "output_bam": str(input_bam_path_obj.resolve())
                })
                overall_output_files_manifest.append({"name": f"Unchanged BAM ({input_bam_stem})", "path": input_bam_path_obj.name, "type": "BAM"})
                # Copy original BAM and index to output if no changes, or let user handle? For now, just note it.
                continue

            final_sorted_bam_path = run_output_dir / f"{output_prefix_for_bam}_{input_bam_stem}_final_sorted.bam"
            logger.info(f"Sorting BAM: {current_bam_to_process.name} -> {final_sorted_bam_path.name}")
            cmd_sort = bb_utils.Command("samtools").add_option(None, "sort").add_option("-o", str(final_sorted_bam_path)).add_option(None, str(current_bam_to_process))
            bb_utils.run_external_cmd(cmd_sort.get_command_parts(), cwd=run_output_dir)

            bb_utils.check_bam_indexed(final_sorted_bam_path, samtools_exe_path, auto_index_if_missing=True)
            final_bam_obj = bb_utils.ensure_file_exists(final_sorted_bam_path, "Final sorted BAM")
            final_bai_obj = Path(str(final_bam_obj) + ".bai")
            if not final_bai_obj.exists(): final_bai_obj = final_bam_obj.with_suffix(".bai")

            igv_session_path = run_output_dir / f"igv_session_spike_{input_bam_stem}.xml"
            igv_tracks = [{"name": f"Spiked BAM ({input_bam_stem})", "path": final_bam_obj.name, "type": "alignment"}]
            if snp_log_vcf_path.exists(): igv_tracks.append({"name": f"SNV Log ({input_bam_stem})", "path": snp_log_vcf_path.name, "type": "variant"})
            if indel_log_vcf_path.exists(): igv_tracks.append({"name": f"Indel Log ({input_bam_stem})", "path": indel_log_vcf_path.name, "type": "variant"})
            bb_utils.generate_igv_session_xml(igv_session_path, str(ref_path_obj), igv_tracks)

            current_bam_manifest_entries = [
                {"name": f"Final Spiked BAM ({input_bam_stem})", "path": final_bam_obj.name, "type": "BAM"},
                {"name": f"BAM Index ({input_bam_stem})", "path": final_bai_obj.name if final_bai_obj.exists() else "index_not_found.bai", "type": "BAI"},
                {"name": f"IGV Session ({input_bam_stem})", "path": igv_session_path.name, "type": "IGV_SESSION"}
            ]
            if snp_log_vcf_path.exists(): current_bam_manifest_entries.append({"name": f"AddSNV Log VCF ({input_bam_stem})", "path": snp_log_vcf_path.name, "type": "VCF_LOG"})
            if indel_log_vcf_path.exists(): current_bam_manifest_entries.append({"name": f"AddIndel Log VCF ({input_bam_stem})", "path": indel_log_vcf_path.name, "type": "VCF_LOG"})
            overall_output_files_manifest.extend(current_bam_manifest_entries)

            all_results_per_bam.append({
                "source_bam": str(input_bam_path_obj.resolve()), "status": "success",
                "output_bam": str(final_bam_obj.resolve()),
                "output_bam_index": str(final_bai_obj.resolve()) if final_bai_obj.exists() else None,
                "igv_session_file": str(igv_session_path.resolve())
            })
            processed_bam_count += 1
            logger.info(f"Successfully processed {input_bam_path_obj.name} -> {final_bam_obj.name}")

        except Exception as e_bam:
            logger.error(f"Error processing BAM {input_bam_path_obj.name}: {type(e_bam).__name__} - {e_bam}")
            details = e_bam.details if hasattr(e_bam, 'details') and e_bam.details else traceback.format_exc()
            all_errors_per_bam.append({"source_bam": str(input_bam_path_obj.resolve()), "error": str(e_bam), "details": details})
        finally:
            logger.debug(f"Cleaning up intermediate files for {input_bam_path_obj.name}: {intermediate_files_for_this_input_bam}")
            for f_path in intermediate_files_for_this_input_bam:
                if f_path.exists(): f_path.unlink(missing_ok=True)
                # Attempt to remove .bai for temp bams too
                bai_path_temp = f_path.with_suffix(f_path.suffix + ".bai")
                if bai_path_temp.exists(): bai_path_temp.unlink(missing_ok=True)
                bai_path_temp_alt = f_path.with_suffix(".bai")
                if bai_path_temp_alt.exists(): bai_path_temp_alt.unlink(missing_ok=True)

    try:
        if temp_snp_bed_file_path and temp_snp_bed_file_path.exists():
            logger.debug(f"Cleaning up temporary SNP BED file: {temp_snp_bed_file_path}")
            temp_snp_bed_file_path.unlink(missing_ok=True)
        if temp_indel_bed_file_path and temp_indel_bed_file_path.exists():
            logger.debug(f"Cleaning up temporary Indel BED file: {temp_indel_bed_file_path}")
            temp_indel_bed_file_path.unlink(missing_ok=True)
    except Exception as e_cleanup:
        logger.warning(f"Error during final cleanup of temporary BED files: {e_cleanup}")

    manifest_params["num_bams_processed_successfully"] = processed_bam_count
    manifest_params["num_bams_failed"] = len(all_errors_per_bam)
    status_detail = f"Completed spiking. Processed BAMs: {processed_bam_count}, Failed: {len(all_errors_per_bam)}."

    no_variants_applied_at_all = True
    if temp_snp_bed_file_path and temp_snp_bed_file_path.exists() and processed_bam_count > 0 : no_variants_applied_at_all = False
    if temp_indel_bed_file_path and temp_indel_bed_file_path.exists() and processed_bam_count > 0 : no_variants_applied_at_all = False

    if (snp_vcf_path or indel_vcf_path) and no_variants_applied_at_all and processed_bam_count == 0 and len(input_bams) > 0 :
         status_detail += " No valid SNPs or Indels found in provided VCFs to apply, or all BAM processing failed early."
    elif not snp_vcf_path and not indel_vcf_path:
        status_detail += " No SNP or Indel VCFs provided."

    manifest_params["status_detail"] = status_detail

    main_manifest_path = run_output_dir / "manifest_spike_run.json"
    bb_utils.write_run_manifest(
        manifest_path=main_manifest_path, run_name=effective_run_name,
        command_name="spike_variants", parameters=manifest_params,
        output_files=overall_output_files_manifest, reference_genome_path=str(ref_path_obj)
    )

    return {
        "run_name": effective_run_name, "output_directory": str(run_output_dir.resolve()),
        "results_per_bam": all_results_per_bam, "errors_per_bam": all_errors_per_bam,
        "manifest_path": str(main_manifest_path.resolve()), "reference_fasta_used": str(ref_path_obj)
    }

def simulate_long(
    output_root_dir: Path,
    reference_fasta: str,
    depth: int,
    model: str,
    run_name: Optional[str] = None,
    command_params: Optional[Dict[str, Any]] = None,
    overwrite_output: bool = False,
    auto_index_fasta: bool = True,
    timeout: float = 3600.0,
    variants_list: Optional[List[Dict[str, Any]]] = None,
    genomic_ranges: Optional[List[str]] = None
) -> Dict[str, Any]:
    effective_run_name = run_name if run_name else bb_utils.generate_unique_run_name(f"simulate_long_nanosim")
    logger.info(f"Initiating long read simulation for run: {effective_run_name}")

    temp_mutated_fasta_path: Optional[Path] = None
    temp_subset_fasta_path: Optional[Path] = None

    try:
        manifest_params = copy.deepcopy(command_params) if command_params is not None else {}
        manifest_params.update({
            "run_name": effective_run_name, "reference_fasta": reference_fasta, "depth": depth,
            "model": model, "overwrite_output": overwrite_output,
            "auto_index_fasta": auto_index_fasta, "timeout": timeout,
            "output_root_dir": str(output_root_dir)
        })
        nanosim_internal_out_prefix = "nanosim_reads"

        run_output_dir = bb_utils.prepare_run_output_dir(Path(output_root_dir), effective_run_name, overwrite_output)

        # Parameter validation
        if depth <= 0 and not (manifest_params.get("num_reads") and int(manifest_params["num_reads"]) > 0) : # Check depth if num_reads is not primary
             raise bb_utils.BaseBuddyInputError(f"Sequencing depth must be a positive integer if num_reads is not specified, got {depth}.")
        if not model: raise bb_utils.BaseBuddyInputError("NanoSim model must be specified.")

        # Tool Paths
        # Command object for NanoSim-h, also checks for existence.
        # BaseBuddyConfigError raised by Command constructor if nanosim-h not found will propagate.
        nanosim_cmd_builder = bb_utils.Command("nanosim-h")

        samtools_exe_path = bb_utils.find_tool_path("samtools") # Assuming still needed

        # Reference FASTA handling
        original_reference_path_obj = bb_utils.ensure_file_exists(reference_fasta, "Reference FASTA").resolve()
        bb_utils.check_fasta_indexed(original_reference_path_obj, samtools_exe_path, auto_index_if_missing=auto_index_fasta)
        manifest_params["original_reference_fasta"] = str(original_reference_path_obj)

        reference_after_variants = original_reference_path_obj # Start with original

        # 1. Apply variants if provided
        if variants_list and len(variants_list) > 0:
            logger.info(f"Applying {len(variants_list)} variants to reference FASTA {original_reference_path_obj} for NanoSim-h.")
            temp_mutated_fasta_path = run_output_dir / f"temp_mutated_ref_nanosim_{effective_run_name}.fa"
            bb_utils.apply_variants_to_fasta(original_reference_path_obj, variants_list, temp_mutated_fasta_path)
            bb_utils.check_fasta_indexed(temp_mutated_fasta_path, samtools_exe_path, auto_index_if_missing=True)
            reference_after_variants = temp_mutated_fasta_path
            manifest_params["variants_applied_to_reference"] = True
            manifest_params["num_variants_applied"] = len(variants_list)
            manifest_params["mutated_reference_source"] = str(temp_mutated_fasta_path.name)
        else:
            manifest_params["variants_applied_to_reference"] = False

        current_reference_for_nanosim = reference_after_variants # Will be used by NanoSim, possibly after subsetting

        # 2. Extract genomic ranges if provided
        if genomic_ranges and len(genomic_ranges) > 0:
            logger.info(f"Extracting {len(genomic_ranges)} genomic ranges from {reference_after_variants} for NanoSim-h.")
            temp_subset_fasta_path = run_output_dir / f"temp_subset_ref_nanosim_{effective_run_name}.fa"
            bb_utils.extract_ranges_to_fasta(reference_after_variants, genomic_ranges, temp_subset_fasta_path, samtools_path=samtools_exe_path)
            bb_utils.check_fasta_indexed(temp_subset_fasta_path, samtools_exe_path, auto_index_if_missing=True)
            current_reference_for_nanosim = temp_subset_fasta_path # NanoSim will use the subset
            manifest_params["genomic_ranges_applied"] = True
            manifest_params["num_genomic_ranges"] = len(genomic_ranges)
            manifest_params["genomic_ranges_requested"] = genomic_ranges
            manifest_params["subset_reference_fasta_path_for_nanosim"] = str(temp_subset_fasta_path.name)
        else:
            manifest_params["genomic_ranges_applied"] = False

        nanosim_output_prefix_path = run_output_dir / nanosim_internal_out_prefix

        # NanoSim-h command construction using Command class
        nanosim_cmd_builder.add_option(None, "simulate") # "simulate" is a sub-command for nanosim-h
        nanosim_cmd_builder.add_option("-r", str(current_reference_for_nanosim))
        nanosim_cmd_builder.add_option("-m", model)
        nanosim_cmd_builder.add_option("-o", str(nanosim_output_prefix_path))

        num_reads_param = manifest_params.get("num_reads")
        # final_cmd_parts_for_nanosim: Optional[List[str]] = None # Not needed, builder holds parts

        if num_reads_param is not None:
            try:
                num_reads_val = int(num_reads_param)
                if num_reads_val > 0:
                    nanosim_cmd_builder.add_option("-N", str(num_reads_val))
                    if "depth" in manifest_params:
                         logger.info("Using num_reads for NanoSim; 'depth' parameter will be ignored by NanoSim if also set.")
                elif depth > 0:
                    nanosim_cmd_builder.add_option("-c", str(depth))
                    logger.warning(f"num_reads parameter '{num_reads_param}' is not a positive integer. Falling back to depth '{depth}'.")
                else:
                    raise bb_utils.BaseBuddyInputError("Either 'depth' or 'num_reads' must be a positive integer for NanoSim when num_reads is specified but invalid.")
            except ValueError:
                if depth > 0:
                    nanosim_cmd_builder.add_option("-c", str(depth))
                    logger.warning(f"num_reads parameter '{num_reads_param}' is not a valid integer. Falling back to depth '{depth}'.")
                else:
                    raise bb_utils.BaseBuddyInputError("num_reads is not a valid integer and depth is not positive for NanoSim.")
        elif depth > 0:
            nanosim_cmd_builder.add_option("-c", str(depth))
        else:
             raise bb_utils.BaseBuddyInputError("Either 'depth' or 'num_reads' must be a positive integer for NanoSim.")

        final_cmd_parts_for_nanosim = nanosim_cmd_builder.get_command_parts()
        logger.info(f"Running NanoSim-h with command: {' '.join(final_cmd_parts_for_nanosim)}")
        bb_utils.run_external_cmd(final_cmd_parts_for_nanosim, timeout_seconds=timeout, stream_output=True, cwd=run_output_dir)

        output_files_manifest: List[Dict[str,str]] = []
        simulated_fastq = nanosim_output_prefix_path.with_name(nanosim_output_prefix_path.name + "_aligned_reads.fastq")
        if simulated_fastq.exists():
            bb_utils.ensure_file_exists(simulated_fastq, "Simulated long reads FASTQ")
            output_files_manifest.append({"name": "Simulated Long Reads (FASTQ)", "path": simulated_fastq.name, "type": "FASTQ"})
        else:
            simulated_fasta = nanosim_output_prefix_path.with_name(nanosim_output_prefix_path.name + "_aligned_reads.fasta")
            if simulated_fasta.exists():
                bb_utils.ensure_file_exists(simulated_fasta, "Simulated long reads FASTA")
                output_files_manifest.append({"name": "Simulated Long Reads (FASTA)", "path": simulated_fasta.name, "type": "FASTA"})
            else:
                logger.warning(f"Could not find primary NanoSim output FASTQ/FASTA: {simulated_fastq.name} or {simulated_fasta.name}")

        log_file = nanosim_output_prefix_path.with_name(nanosim_output_prefix_path.name + "_log.txt")
        if log_file.exists():
            output_files_manifest.append({"name": "NanoSim Log", "path": log_file.name, "type": "LOG"})

        manifest_path = run_output_dir / "manifest.json"
        bb_utils.write_run_manifest(
            manifest_path=manifest_path, run_name=effective_run_name, command_name="simulate_long_nanosim",
            parameters=manifest_params, output_files=output_files_manifest,
            reference_genome_path=str(original_reference_path_obj) # Always report original
        )
        logger.info(f"Long read simulation successful for run '{effective_run_name}'. Output in '{run_output_dir}'.")

        return_dict = {
            "run_name": effective_run_name,
            "output_directory": str(run_output_dir.resolve()),
            "output_files": output_files_manifest,
            "manifest_path": str(manifest_path.resolve()),
            "reference_fasta_used": str(original_reference_path_obj) # Always report original
        }
        if temp_mutated_fasta_path:
            return_dict["mutated_reference_info"] = {
                "mutated_fasta_path": str(temp_mutated_fasta_path.resolve()),
                "num_variants_applied": len(variants_list) if variants_list else 0
            }
        if temp_subset_fasta_path:
            return_dict["subset_reference_info"] = {
                "subset_fasta_path_used_for_nanosim": str(temp_subset_fasta_path.resolve()),
                "genomic_ranges_requested": genomic_ranges
            }
        return return_dict

    finally:
        # Cleanup temp_mutated_fasta_path (variants applied)
        if temp_mutated_fasta_path and temp_mutated_fasta_path.exists():
            logger.debug(f"Cleaning up temporary mutated FASTA for NanoSim: {temp_mutated_fasta_path}")
            try:
                fai_path_mut = temp_mutated_fasta_path.with_suffix(temp_mutated_fasta_path.suffix + ".fai")
                if fai_path_mut.exists():
                    fai_path_mut.unlink(missing_ok=True)
                temp_mutated_fasta_path.unlink(missing_ok=True)
            except OSError as e:
                logger.warning(f"Could not delete temporary mutated FASTA file {temp_mutated_fasta_path} or its index: {e}")

        # Cleanup temp_subset_fasta_path (ranges extracted)
        if temp_subset_fasta_path and temp_subset_fasta_path.exists():
            logger.debug(f"Cleaning up temporary subset FASTA for NanoSim: {temp_subset_fasta_path}")
            try:
                fai_path_sub = temp_subset_fasta_path.with_suffix(temp_subset_fasta_path.suffix + ".fai")
                if fai_path_sub.exists():
                    fai_path_sub.unlink(missing_ok=True)
                temp_subset_fasta_path.unlink(missing_ok=True)
            except OSError as e:
                logger.warning(f"Could not delete temporary subset FASTA file {temp_subset_fasta_path} or its index: {e}")


def apply_signature_to_fasta(
    output_root_dir: Path,
    run_name: Optional[str], # If None, will be auto-generated
    command_params: Dict[str, Any], # For manifest, should contain user-facing params
    input_fasta_path_str: str,
    output_fasta_name: str, # e.g., "mutated_by_sbs1.fa"
    signature_id_or_path: str, # e.g., "SBS1" or "path/to/custom_sig.tsv"
    num_mutations: int,
    target_regions: Optional[List[str]] = None, # Placeholder, NOT IMPLEMENTED in this version
    overwrite_output: bool = False,
    auto_index_input_fasta: bool = True # For the input FASTA
) -> Dict[str, Any]:
    """
    Applies a specified SBS signature to an input FASTA file.
    The specified number of mutations will be distributed across the contigs.
    """
    _logger = logging.getLogger(__name__) # Local logger for this function

    effective_run_name = run_name if run_name else bb_utils.generate_unique_run_name(
        f"applysig_{Path(output_fasta_name).stem}"
    )
    _logger.info(f"Initiating 'apply_signature_to_fasta' for run: {effective_run_name}")

    run_output_dir = bb_utils.prepare_run_output_dir(
        Path(output_root_dir), effective_run_name, overwrite_output
    )

    actual_command_params = copy.deepcopy(command_params) # Base for manifest
    actual_command_params.update({ # Add/override with specific operational params
        "run_name": effective_run_name,
        "input_fasta_path": input_fasta_path_str,
        "output_fasta_name": output_fasta_name,
        "signature_id_or_path": signature_id_or_path,
        "num_mutations_requested": num_mutations,
        "target_regions": target_regions if target_regions else "whole_genome", # For manifest
        "overwrite_output": overwrite_output,
        "auto_index_input_fasta": auto_index_input_fasta
    })

    if num_mutations <= 0:
        raise bb_utils.BaseBuddyInputError("Number of mutations must be a positive integer.")
    if target_regions:
        _logger.warning("target_regions parameter is provided but not yet implemented in this version. Mutations will be applied genome-wide.")

    input_fasta_path = bb_utils.ensure_file_exists(input_fasta_path_str, "Input FASTA for signature application")
    samtools_exe_path = bb_utils.find_tool_path("samtools")
    bb_utils.check_fasta_indexed(input_fasta_path, samtools_exe_path, auto_index_if_missing=auto_index_input_fasta)

    output_modified_fasta_path = run_output_dir / output_fasta_name
    if output_modified_fasta_path.exists() and not overwrite_output:
        raise bb_utils.BaseBuddyFileError(
            f"Output FASTA file '{output_modified_fasta_path}' already exists and overwrite is False."
        )

    # Load Signature Profile
    bundled_signatures_dir = Path(sig_utils.__file__).resolve().parent / "data" / "signatures"
    _logger.debug(f"Bundled signatures directory: {bundled_signatures_dir}")

    sig_file_to_parse: Optional[Path] = None
    active_signature_name: str = "" # Must be set
    signature_profile_to_apply: Dict[str, float] = {}

    # Determine if signature_id_or_path is a bundled ID or a direct path
    # And load the appropriate signature profile.
    # This logic assumes SBS for now, as apply_sbs_mutations_to_sequence is SBS-specific.

    potential_sig_id = signature_id_or_path.upper() # Normalize for prefix checking
    sig_type_prefix = None
    if potential_sig_id.startswith("SBS"):
        sig_type_prefix = "sbs"
    elif potential_sig_id.startswith("DBS"):
        sig_type_prefix = "dbs"
    elif potential_sig_id.startswith("ID"):
        sig_type_prefix = "id"

    if sig_type_prefix and not Path(signature_id_or_path).is_file(): # Check if it's NOT a file path AND has a known prefix
        _logger.info(f"Treating '{signature_id_or_path}' as a bundled signature ID of type '{sig_type_prefix}'.")
        master_file_path = sig_utils.get_bundled_signature_master_file_path(sig_type_prefix, bundled_signatures_dir)
        if not master_file_path or not master_file_path.exists():
            # Fallback to old method for sbs1.tsv / sbs5.tsv if master files are not yet populated
            if sig_type_prefix == "sbs" and (signature_id_or_path.lower() == "sbs1" or signature_id_or_path.lower() == "sbs5"):
                 _logger.warning(f"Master file for '{sig_type_prefix}' not found at '{master_file_path}'. Attempting to load '{signature_id_or_path}.tsv' directly.")
                 sig_file_to_parse = bundled_signatures_dir / f"{signature_id_or_path.lower()}.tsv"
                 if not sig_file_to_parse.exists():
                     raise bb_utils.BaseBuddyInputError(f"Fallback bundled signature file '{sig_file_to_parse}' also not found.")
                 all_signatures_in_file = sig_utils.parse_signature_matrix_tsv(sig_file_to_parse)
                 active_signature_name = signature_id_or_path
            else:
                raise bb_utils.BaseBuddyInputError(f"Bundled master signature file for type '{sig_type_prefix}' not found at '{master_file_path}'.")
        else:
            all_signatures_in_file = sig_utils.parse_signature_matrix_tsv(master_file_path)
            active_signature_name = signature_id_or_path # The specific ID like "SBS1"

        if active_signature_name not in all_signatures_in_file:
            raise bb_utils.BaseBuddyInputError(f"Signature ID '{active_signature_name}' not found in master file '{sig_file_to_parse or master_file_path}'. Available: {list(all_signatures_in_file.keys())}")
        signature_profile_to_apply = all_signatures_in_file[active_signature_name]

    else: # Treat as a direct file path to a custom signature matrix
        _logger.info(f"Treating '{signature_id_or_path}' as a direct path to a custom signature matrix file.")
        custom_file_path = bb_utils.ensure_file_exists(signature_id_or_path, "Custom signature matrix file")
        all_signatures_in_file = sig_utils.parse_signature_matrix_tsv(custom_file_path)

        # Determine which signature to use from the custom file
        file_stem_name = Path(signature_id_or_path).stem
        if file_stem_name in all_signatures_in_file:
            active_signature_name = file_stem_name
        elif len(all_signatures_in_file) == 1:
            active_signature_name = list(all_signatures_in_file.keys())[0]
            _logger.warning(f"Using the only signature '{active_signature_name}' found in custom file '{custom_file_path}'.")
        else:
            raise bb_utils.BaseBuddyInputError(
                f"Could not determine which signature to use from custom file '{custom_file_path}'. "
                f"File stem '{file_stem_name}' not found and multiple signatures exist: {list(all_signatures_in_file.keys())}. "
                "Hint: Name your custom file like 'MySignature.tsv' if 'MySignature' is the column header, or ensure only one signature is in the TSV."
            )
        signature_profile_to_apply = all_signatures_in_file[active_signature_name]

    actual_command_params["active_signature_name_used"] = active_signature_name
    _logger.info(f"Successfully loaded signature profile for '{active_signature_name}'.")

    # Process FASTA and Apply Mutations
    _logger.info(f"Applying up to {num_mutations} mutations using signature '{active_signature_name}' to '{input_fasta_path.name}' -> '{output_modified_fasta_path.name}'.")

    total_applied_mutations = 0
    try:
        with pysam.FastaFile(str(input_fasta_path)) as fasta_in, \
             open(output_modified_fasta_path, 'w') as fasta_out:

            if not fasta_in.references:
                raise bb_utils.BaseBuddyFileError(f"Input FASTA file '{input_fasta_path}' contains no sequences/references.")

            for contig_name in fasta_in.references:
                if total_applied_mutations >= num_mutations:
                    original_seq = fasta_in.fetch(contig_name)
                    fasta_out.write(f">{contig_name}\n{original_seq}\n")
                    continue

                original_seq = fasta_in.fetch(contig_name)
                _logger.debug(f"Processing contig '{contig_name}' (length: {len(original_seq)}).")

                # Currently, application logic is SBS-specific.
                # Future: if sig_type_prefix == "dbs", call dbs_context_and_apply, etc.
                if not active_signature_name.lower().startswith("sbs"): # Basic check
                    _logger.warning(f"Signature '{active_signature_name}' does not seem to be an SBS signature. SBS-specific mutation application will be attempted.")

                available_contexts = sig_utils.get_sbs_mutation_contexts(original_seq)
                if not available_contexts:
                    _logger.warning(f"No mutable SBS contexts found in contig '{contig_name}'. Writing original sequence for this contig.")
                    fasta_out.write(f">{contig_name}\n{original_seq}\n")
                    continue

                mutations_to_attempt_on_contig = num_mutations - total_applied_mutations

                _logger.debug(f"Attempting to apply {mutations_to_attempt_on_contig} mutations to '{contig_name}'. "
                             f"Available contexts: {len(available_contexts)}")

                mutated_seq, applied_on_contig = sig_utils.apply_sbs_mutations_to_sequence(
                    original_seq,
                    mutations_to_attempt_on_contig,
                    signature_profile_to_apply,
                    available_contexts
                )
                fasta_out.write(f">{contig_name}\n{mutated_seq}\n")
                total_applied_mutations += applied_on_contig
                _logger.info(f"Applied {applied_on_contig} mutations to contig '{contig_name}'. Total applied so far: {total_applied_mutations}.")

    except Exception as e:
        _logger.error(f"Error during FASTA processing or mutation application: {e}")
        if output_modified_fasta_path.exists():
            try: output_modified_fasta_path.unlink()
            except OSError: _logger.warning(f"Could not remove incomplete output FASTA: {output_modified_fasta_path}")
        raise bb_utils.BaseBuddyToolError(f"Failed to apply signature to FASTA: {e}", command=["apply_signature_to_fastaInternal"], stderr=str(e))


    _logger.info(f"Finished applying mutations. Total applied: {total_applied_mutations} / Requested: {num_mutations}.")

    bb_utils.check_fasta_indexed(output_modified_fasta_path, samtools_exe_path, auto_index_if_missing=True)
    output_index_path = output_modified_fasta_path.with_suffix(output_modified_fasta_path.suffix + ".fai")

    actual_command_params["num_mutations_applied"] = total_applied_mutations
    output_files_manifest = [
        {"name": "Mutated FASTA by signature", "path": output_modified_fasta_path.name, "type": "FASTA"},
    ]
    if output_index_path.exists():
        output_files_manifest.append({"name": "Mutated FASTA Index", "path": output_index_path.name, "type": "FASTA_INDEX"})

    manifest_path = run_output_dir / "manifest.json"
    bb_utils.write_run_manifest(
        manifest_path=manifest_path,
        run_name=effective_run_name,
        command_name="apply_signature_to_fasta",
        parameters=actual_command_params,
        output_files=output_files_manifest,
        reference_genome_path=str(input_fasta_path.resolve())
    )

    return {
        "run_name": effective_run_name,
        "output_directory": str(run_output_dir.resolve()),
        "output_modified_fasta_path": str(output_modified_fasta_path.resolve()),
        "output_modified_fasta_index_path": str(output_index_path.resolve()) if output_index_path.exists() else None,
        "manifest_path": str(manifest_path.resolve()),
        "num_mutations_applied": total_applied_mutations,
        "num_mutations_requested": num_mutations,
        "signature_used": active_signature_name,
        "original_input_fasta": str(input_fasta_path.resolve())
    }


def simulate_signatures(
    output_root_dir: Path,
    reference_input: str,
    sig_type: str,
    num_mutations: int,
    sample_id: str = "Sample1",
    run_name: Optional[str] = None,
    command_params: Optional[Dict[str, Any]] = None,
    exome: bool = False,
    overwrite_output: bool = False,
    auto_index_fasta: bool = True
) -> Dict[str, Any]:

    effective_run_name = run_name if run_name else bb_utils.generate_unique_run_name(f"simulate_signatures_{sig_type}")
    logger.info(f"Initiating mutational signature simulation for run: {effective_run_name}")

    manifest_params = copy.deepcopy(command_params) if command_params is not None else {}
    manifest_params.update({
        "run_name": effective_run_name, "reference_input": reference_input, "sig_type": sig_type,
        "num_mutations": num_mutations, "sample_id": sample_id, "exome": exome,
        "overwrite_output": overwrite_output, "auto_index_fasta": auto_index_fasta,
        "output_root_dir": str(output_root_dir)
    })

    run_output_dir = bb_utils.prepare_run_output_dir(Path(output_root_dir), effective_run_name, overwrite_output)

    genome_build_arg: Optional[str] = None
    custom_genome_path_arg: Optional[str] = None
    ref_display_for_manifest = reference_input
    ref_path_for_igv: Optional[str] = None # Not used by this runner for IGV session

    if Path(reference_input).is_file() or \
       any(reference_input.endswith(ext) for ext in [".fa", ".fasta", ".fna"]) or \
       "/" in reference_input or "\\" in reference_input:

        logger.info(f"Treating reference_input '{reference_input}' as a custom FASTA path.")
        ref_path_obj = bb_utils.ensure_file_exists(reference_input, "Reference FASTA").resolve()
        if auto_index_fasta:
            samtools_exe_path = bb_utils.find_tool_path("samtools")
            bb_utils.check_fasta_indexed(ref_path_obj, samtools_exe_path, auto_index_if_missing=True)
        custom_genome_path_arg = str(ref_path_obj)
        ref_display_for_manifest = str(ref_path_obj)
        genome_build_name = Path(reference_input).stem.split('.')[0]
        if genome_build_name in ["GRCh37", "GRCh38", "hg19", "hg38", "mm10"]:
             genome_build_arg = genome_build_name
        else:
            genome_build_arg = manifest_params.get("genome_build_str_for_custom", "GRCh38")
        logger.info(f"Using genome_build='{genome_build_arg}' and custom_genome='{custom_genome_path_arg}' for SigProfilerSimulator.")
    else:
        logger.info(f"Treating reference_input '{reference_input}' as a genome build string.")
        genome_build_arg = reference_input
        ref_display_for_manifest = genome_build_arg # Store the string (e.g. "GRCh38")

    try:
        from SigProfilerSimulator import SigProfilerSimulator
        logger.info(f"Running SigProfilerSimulator for sample '{sample_id}' in '{run_output_dir}'...")
        sps = SigProfilerSimulator(
            project=sample_id,
            genome_build=genome_build_arg,
            custom_genome=custom_genome_path_arg,
            outdir=str(run_output_dir),
            num_samples=1,
            exome=exome,
            type=[sig_type],
            total_mutations=[num_mutations],
            chrom_based=manifest_params.get("chrom_based", False),
            seed=manifest_params.get("seed", 0)
        )
        # Assuming SigProfilerSimulator logs its own progress adequately
        logger.info("SigProfilerSimulator finished successfully.")

    except ImportError:
        logger.error("SigProfilerSimulator library not found. Please install it.")
        raise bb_utils.BaseBuddyConfigError(
            "SigProfilerSimulator library not found. Please install it using: pip install SigProfilerSimulator"
        )
    except Exception as e:
        logger.error(f"SigProfilerSimulator failed during execution: {e}")
        raise bb_utils.BaseBuddyToolError(
            message=f"SigProfilerSimulator tool encountered an error during execution: {str(e)}",
            command=["SigProfilerSimulator (library call)"],
            stderr=str(e)
        )

    output_files_manifest: List[Dict[str,str]] = []
    actual_sps_output_dir = run_output_dir / sample_id / sig_type
    vcf_filename = f"{sample_id}.{sig_type}.all" # This is the VCF with all mutations
    output_vcf_path = actual_sps_output_dir / vcf_filename

    if output_vcf_path.exists():
        bb_utils.ensure_file_exists(output_vcf_path, "Simulated VCF from SigProfilerSimulator")
        relative_vcf_path = output_vcf_path.relative_to(run_output_dir)
        output_files_manifest.append({"name": f"Simulated VCF ({sig_type})", "path": str(relative_vcf_path), "type": "VCF"})
    else:
        logger.warning(f"Primary output VCF from SigProfilerSimulator not found at expected path: {output_vcf_path}")
        if actual_sps_output_dir.exists():
            logger.warning(f"Contents of {actual_sps_output_dir}: {list(actual_sps_output_dir.iterdir())}")
        else:
            logger.warning(f"SigProfilerSimulator output directory {actual_sps_output_dir} does not exist.")

    manifest_path = run_output_dir / "manifest.json"
    bb_utils.write_run_manifest(
        manifest_path=manifest_path, run_name=effective_run_name, command_name="simulate_signatures",
        parameters=manifest_params, output_files=output_files_manifest,
        reference_genome_path=ref_display_for_manifest
    )
    logger.info(f"Mutational signature simulation successful for run '{effective_run_name}'. Output in '{run_output_dir}'.")

    return {
        "run_name": effective_run_name,
        "output_directory": str(run_output_dir.resolve()),
        "output_files": output_files_manifest,
        "manifest_path": str(manifest_path.resolve()),
        "reference_used": ref_display_for_manifest,
        "actual_sps_output_dir": str(actual_sps_output_dir.resolve())
    }


def introduce_strand_bias(in_bam: str, out_bam: str, forward_fraction: float = 0.5, seed: int = 0) -> None:
    logger.info(f"Introducing strand bias to '{in_bam}', outputting to '{out_bam}'.")
    in_bam_path = bb_utils.ensure_file_exists(in_bam, "Input BAM for strand bias")

    # Ensure output directory for out_bam exists
    out_bam_path_obj = Path(out_bam)
    bb_utils.ensure_directory_exists(out_bam_path_obj.parent, "Output directory for biased BAM", create=True)

    # Indexing input BAM if necessary
    # Check common BAI locations: next to BAM or with .bai appended to full name
    bai_path_1 = in_bam_path.with_suffix(in_bam_path.suffix + ".bai")
    bai_path_2 = Path(str(in_bam_path) + ".bai") # Handles cases like file.sorted.bam -> file.sorted.bam.bai

    if not bai_path_1.exists() and not bai_path_2.exists():
        logger.info(f"Indexing input BAM for strand bias: {in_bam_path}")
        index_cmd_builder = bb_utils.Command("samtools")
        index_cmd_builder.add_option(None, "index")
        index_cmd_builder.add_option(None, str(in_bam_path))
        bb_utils.run_external_cmd(index_cmd_builder.get_command_parts(), cwd=in_bam_path.parent, stream_output=True)

    outdir = out_bam_path_obj.parent # This is already ensured by ensure_directory_exists
    temp_dir = outdir / f"strandtemp_{Path(in_bam).stem}_{seed}" # More unique temp dir

    try:
        bb_utils.ensure_directory_exists(temp_dir, "Temporary directory for strand bias", create=True)

        plus_bam = temp_dir / "plus.bam"
        minus_bam = temp_dir / "minus.bam"

        logger.debug(f"Separating forward strand reads to: {plus_bam}")
        view_plus_cmd = bb_utils.Command("samtools")
        view_plus_cmd.add_option(None, "view")
        view_plus_cmd.add_flag("-h")
        view_plus_cmd.add_option("-F", "16") # Select reads NOT reverse-complemented (i.e., forward strand)
        view_plus_cmd.add_option(None, str(in_bam_path))
        view_plus_cmd.add_option("-o", str(plus_bam))
        bb_utils.run_external_cmd(view_plus_cmd.get_command_parts(), cwd=temp_dir, stream_output=True)

        logger.debug(f"Separating reverse strand reads to: {minus_bam}")
        view_minus_cmd = bb_utils.Command("samtools")
        view_minus_cmd.add_option(None, "view")
        view_minus_cmd.add_flag("-h")
        view_minus_cmd.add_option("-f", "16") # Select reads that ARE reverse-complemented
        view_minus_cmd.add_option(None, str(in_bam_path))
        view_minus_cmd.add_option("-o", str(minus_bam))
        bb_utils.run_external_cmd(view_minus_cmd.get_command_parts(), cwd=temp_dir, stream_output=True)

        plus_keep_fraction_str = f"{seed}.{int(forward_fraction * 1000):03d}"
        minus_keep_fraction_str = f"{seed}.{int((1.0 - forward_fraction) * 1000):03d}"

        plus_sub_bam = temp_dir / "plus_sub.bam"
        minus_sub_bam = temp_dir / "minus_sub.bam"

        logger.debug(f"Subsampling forward strand reads (fraction: {forward_fraction}, seed string: {plus_keep_fraction_str})")
        subsample_plus_cmd = bb_utils.Command("samtools")
        subsample_plus_cmd.add_option(None, "view")
        subsample_plus_cmd.add_option("-s", plus_keep_fraction_str)
        subsample_plus_cmd.add_flag("-b") # Output BAM
        subsample_plus_cmd.add_option(None, str(plus_bam))
        subsample_plus_cmd.add_option("-o", str(plus_sub_bam))
        bb_utils.run_external_cmd(subsample_plus_cmd.get_command_parts(), cwd=temp_dir, stream_output=True)

        logger.debug(f"Subsampling reverse strand reads (fraction: {1.0-forward_fraction}, seed string: {minus_keep_fraction_str})")
        subsample_minus_cmd = bb_utils.Command("samtools")
        subsample_minus_cmd.add_option(None, "view")
        subsample_minus_cmd.add_option("-s", minus_keep_fraction_str)
        subsample_minus_cmd.add_flag("-b") # Output BAM
        subsample_minus_cmd.add_option(None, str(minus_bam))
        subsample_minus_cmd.add_option("-o", str(minus_sub_bam))
        bb_utils.run_external_cmd(subsample_minus_cmd.get_command_parts(), cwd=temp_dir, stream_output=True)

        merged_bam = temp_dir / "merged.bam"
        logger.debug(f"Merging subsampled strand BAMs to: {merged_bam}")
        merge_cmd = bb_utils.Command("samtools")
        merge_cmd.add_option(None, "merge")
        merge_cmd.add_flag("-f") # Overwrite if exists (should not with unique temp_dir)
        merge_cmd.add_option(None, str(merged_bam))
        merge_cmd.add_option(None, str(plus_sub_bam))
        merge_cmd.add_option(None, str(minus_sub_bam))
        bb_utils.run_external_cmd(merge_cmd.get_command_parts(), cwd=temp_dir, stream_output=True)

        logger.info(f"Sorting merged BAM to final output: {out_bam_path_obj}")
        sort_cmd = bb_utils.Command("samtools")
        sort_cmd.add_option(None, "sort")
        sort_cmd.add_option(None, str(merged_bam))
        sort_cmd.add_option("-o", str(out_bam_path_obj))
        bb_utils.run_external_cmd(sort_cmd.get_command_parts(), cwd=temp_dir, stream_output=True) # cwd can be outdir too

        logger.info(f"Indexing final biased BAM: {out_bam_path_obj}")
        final_index_cmd = bb_utils.Command("samtools")
        final_index_cmd.add_option(None, "index")
        final_index_cmd.add_option(None, str(out_bam_path_obj))
        bb_utils.run_external_cmd(final_index_cmd.get_command_parts(), cwd=outdir, stream_output=True)

        logger.info("Strand bias introduction process completed successfully.")

    finally:
        if temp_dir.exists():
            logger.debug(f"Cleaning up temporary directory: {temp_dir}")
            shutil.rmtree(temp_dir)

<<<<<<< HEAD

=======
>>>>>>> 7ce84d3d
def run_germline_simulation_workflow(
    output_root_dir: Path,
    reference_fasta_path: str,
    germline_vcf_path: str,
    read_sim_type: str, # "short" or "long"
    read_sim_params: Dict[str, Any], # Params for simulate_short/simulate_long
    run_name: Optional[str] = None,
    command_params: Optional[Dict[str, Any]] = None, # For manifest
    overwrite_output: bool = False,
    auto_index_fasta: bool = True, # For intermediate and final FASTAs
    keep_intermediate_files: bool = False # New param to control cleanup
) -> Dict[str, Any]:

    effective_run_name = run_name if run_name else bb_utils.generate_unique_run_name(f"germline_sim_{read_sim_type}")
    logger.info(f"Initiating germline simulation workflow for run: {effective_run_name}")

    if command_params is None: command_params = {}
    run_output_dir = bb_utils.prepare_run_output_dir(Path(output_root_dir), effective_run_name, overwrite_output)

    manifest_params = copy.deepcopy(command_params)
    manifest_params.update({
        "run_name": effective_run_name, "reference_fasta_original": reference_fasta_path,
        "germline_vcf_path": germline_vcf_path, "read_sim_type": read_sim_type,
        "read_sim_params_input": copy.deepcopy(read_sim_params), # Store initial sim params
        "overwrite_output": overwrite_output, "auto_index_fasta": auto_index_fasta,
        "keep_intermediate_files": keep_intermediate_files,
        "output_root_dir": str(output_root_dir)
    })

    try:
        perl_exe_path = bb_utils.find_tool_path("perl")
        simug_script_path = bb_utils.find_tool_path("simuG.pl")
        samtools_exe_path = bb_utils.find_tool_path("samtools")
    except bb_utils.BaseBuddyConfigError as e:
        logger.error(f"A required tool for germline simulation was not found: {e.details if hasattr(e, 'details') else str(e)}")
        raise

    original_ref_path_obj = bb_utils.ensure_file_exists(reference_fasta_path, "Original reference FASTA").resolve()
    bb_utils.check_fasta_indexed(original_ref_path_obj, samtools_exe_path, auto_index_if_missing=auto_index_fasta)

    temp_snp_vcf_for_simug: Optional[Path] = None
    temp_indel_vcf_for_simug: Optional[Path] = None
    intermediate_simug_outputs_to_clean: List[Path] = []

    final_modified_fasta_path: Optional[Path] = None
    simulated_reads_results: Dict[str, Any] = {"status": "pending_read_simulation"}


    try:
        # VCF Splitting
        actual_germline_vcf_path = bb_utils.ensure_file_exists(germline_vcf_path, "Germline VCF").resolve()
        temp_snp_vcf_for_simug = run_output_dir / f"temp_snps_for_simug_{effective_run_name}.vcf"
        temp_indel_vcf_for_simug = run_output_dir / f"temp_indels_for_simug_{effective_run_name}.vcf"
        intermediate_simug_outputs_to_clean.extend([temp_snp_vcf_for_simug, temp_indel_vcf_for_simug])

        snp_vcf_writer, indel_vcf_writer = None, None
        snp_count, indel_count = 0, 0

        with pysam.VariantFile(str(actual_germline_vcf_path)) as vcf_in:
            # Create writers with header from input VCF
            snp_vcf_writer = pysam.VariantFile(str(temp_snp_vcf_for_simug), "w", header=vcf_in.header)
            indel_vcf_writer = pysam.VariantFile(str(temp_indel_vcf_for_simug), "w", header=vcf_in.header)

            for rec in vcf_in.fetch():
                if not rec.alts or len(rec.alts) > 1: # Skip no-alt or multi-allelic for simplicity with SimuG
                    logger.warning(f"Skipping multi-allelic or no-alt record in germline VCF: {rec.chrom}:{rec.pos+1}")
                    continue

                is_snp = len(rec.ref) == 1 and len(rec.alts[0]) == 1
                is_indel = (len(rec.ref) == 1 and len(rec.alts[0]) > 1) or \
                           (len(rec.ref) > 1 and len(rec.alts[0]) == 1)

                if is_snp:
                    snp_vcf_writer.write(rec); snp_count += 1
                elif is_indel:
                    indel_vcf_writer.write(rec); indel_count += 1
                # else: logger.debug(f"Skipping complex/other variant type: {rec.chrom}:{rec.pos+1}")

        if snp_vcf_writer: snp_vcf_writer.close()
        if indel_vcf_writer: indel_vcf_writer.close()

        logger.info(f"Split germline VCF: {snp_count} SNPs written to {temp_snp_vcf_for_simug.name}, {indel_count} Indels to {temp_indel_vcf_for_simug.name}")
        manifest_params["temp_snp_vcf_for_simug"] = temp_snp_vcf_for_simug.name if snp_count > 0 else None
        manifest_params["temp_indel_vcf_for_simug"] = temp_indel_vcf_for_simug.name if indel_count > 0 else None

        # Sequential SimuG Execution
        current_fasta_for_simug = original_ref_path_obj

        if snp_count > 0:
            simug_snp_prefix_str = str(run_output_dir / f"{effective_run_name}_snp_modified")
            cmd_builder_snp = bb_utils.Command(perl_exe_path).add_option(None, simug_script_path)
            cmd_builder_snp.add_option("-refseq", str(current_fasta_for_simug))
            cmd_builder_snp.add_option("-snp_vcf", str(temp_snp_vcf_for_simug))
            cmd_builder_snp.add_option("-prefix", simug_snp_prefix_str)

            logger.info(f"Running SimuG for SNPs: {' '.join(cmd_builder_snp.get_command_parts())}")
            bb_utils.run_external_cmd(cmd_builder_snp.get_command_parts(), cwd=run_output_dir)

            current_fasta_for_simug = Path(simug_snp_prefix_str + ".simulated.genome.fa")
            bb_utils.ensure_file_exists(current_fasta_for_simug, "SimuG SNP-modified FASTA")
            intermediate_simug_outputs_to_clean.append(current_fasta_for_simug)
            # SimuG creates other files based on prefix; add them to cleanup
            intermediate_simug_outputs_to_clean.append(Path(simug_snp_prefix_str + ".variant.locations.txt"))
            intermediate_simug_outputs_to_clean.append(Path(simug_snp_prefix_str + ".output.vcf"))
            logger.info(f"FASTA after SNP modification: {current_fasta_for_simug.name}")
            manifest_params["simug_snp_modified_fasta"] = current_fasta_for_simug.name

        if indel_count > 0:
            # Use a different prefix for the next SimuG run to avoid overwriting its own logs if same prefix used
            current_prefix_name_part = "_snp_indel_modified" if snp_count > 0 else "_indel_modified"
            simug_indel_prefix_str = str(run_output_dir / f"{effective_run_name}{current_prefix_name_part}")

            cmd_builder_indel = bb_utils.Command(perl_exe_path).add_option(None, simug_script_path)
            cmd_builder_indel.add_option("-refseq", str(current_fasta_for_simug))
            cmd_builder_indel.add_option("-indel_vcf", str(temp_indel_vcf_for_simug))
            cmd_builder_indel.add_option("-prefix", simug_indel_prefix_str)

            logger.info(f"Running SimuG for Indels: {' '.join(cmd_builder_indel.get_command_parts())}")
            bb_utils.run_external_cmd(cmd_builder_indel.get_command_parts(), cwd=run_output_dir)

            current_fasta_for_simug = Path(simug_indel_prefix_str + ".simulated.genome.fa")
            bb_utils.ensure_file_exists(current_fasta_for_simug, "SimuG Indel-modified FASTA")
            # If SNPs were applied, the FASTA from that step is now intermediate
            if snp_count > 0 and current_fasta_for_simug != intermediate_simug_outputs_to_clean[-1]:
                 # This condition might be true if simug_indel_prefix_str is different from simug_snp_prefix_str
                 pass # The previous current_fasta_for_simug is already in intermediate_simug_outputs_to_clean
            intermediate_simug_outputs_to_clean.append(current_fasta_for_simug) # Add the latest one
            intermediate_simug_outputs_to_clean.append(Path(simug_indel_prefix_str + ".variant.locations.txt"))
            intermediate_simug_outputs_to_clean.append(Path(simug_indel_prefix_str + ".output.vcf"))
            logger.info(f"FASTA after Indel modification: {current_fasta_for_simug.name}")
            manifest_params["simug_indel_modified_fasta"] = current_fasta_for_simug.name

        final_modified_fasta_path = run_output_dir / f"{effective_run_name}_final_germline_genome.fa"
        # current_fasta_for_simug should point to the latest version (snp+indel, or just snp, or just indel, or original if no variants)
        if current_fasta_for_simug != original_ref_path_obj and current_fasta_for_simug.exists():
            logger.info(f"Renaming SimuG output {current_fasta_for_simug.name} to {final_modified_fasta_path.name}")
            current_fasta_for_simug.rename(final_modified_fasta_path)
            # Remove the last SimuG output from intermediate_simug_outputs_to_clean as it's now the final one
            if final_modified_fasta_path in intermediate_simug_outputs_to_clean:
                intermediate_simug_outputs_to_clean.remove(final_modified_fasta_path)
        elif current_fasta_for_simug == original_ref_path_obj : # No variants applied by SimuG
            logger.info("No SNPs or Indels applied by SimuG. Using original reference for read simulation.")
            shutil.copy(original_ref_path_obj, final_modified_fasta_path)
            logger.info(f"Copied original reference to {final_modified_fasta_path.name} as no germline variants were applied/found.")
        else: # Should not happen if ensure_file_exists worked
            raise bb_utils.BaseBuddyFileError("Modified FASTA from SimuG not found unexpectedly.")

        bb_utils.check_fasta_indexed(final_modified_fasta_path, samtools_exe_path, auto_index_if_missing=auto_index_fasta)
        manifest_params["final_modified_germline_fasta"] = final_modified_fasta_path.name

        # -- START MODIFICATION AREA --
        logger.info(f"Starting read simulation ({read_sim_type}) using modified FASTA: {final_modified_fasta_path}")
        manifest_params["read_simulation_status"] = "in_progress"

        sub_run_output_root = run_output_dir
        sub_run_name = f"{effective_run_name}_{read_sim_type}_reads"

        sub_command_params_for_manifest = copy.deepcopy(read_sim_params)
        sub_command_params_for_manifest.update({
            "run_name": sub_run_name,
            "reference_fasta_used_for_simulation": str(final_modified_fasta_path.name),
            "original_germline_vcf": germline_vcf_path,
            "parent_workflow_run_name": effective_run_name,
        })

        try:
            if read_sim_type.lower() == "short":
                sim_results = simulate_short(
                    output_root_dir=sub_run_output_root,
                    run_name=sub_run_name,
                    command_params=sub_command_params_for_manifest,
                    reference_fasta=str(final_modified_fasta_path),
                    depth=read_sim_params.get("depth", 50),
                    read_length=read_sim_params.get("read_length", 150),
                    art_profile=read_sim_params.get("art_profile", "HS25"),
                    mean_fragment_length=read_sim_params.get("mean_fragment_length", 400),
                    std_dev_fragment_length=read_sim_params.get("std_dev_fragment_length", 50),
                    is_paired_end=read_sim_params.get("is_paired_end", True),
                    art_platform=read_sim_params.get("art_platform", "illumina"),
                    overwrite_output=overwrite_output,
                    auto_index_fasta=auto_index_fasta
                )
                simulated_reads_results = sim_results
            elif read_sim_type.lower() == "long":
                sim_results = simulate_long(
                    output_root_dir=sub_run_output_root,
                    run_name=sub_run_name,
                    command_params=sub_command_params_for_manifest,
                    reference_fasta=str(final_modified_fasta_path),
                    depth=read_sim_params.get("depth", 30),
                    model=read_sim_params.get("model", "nanopore_R9.4.1"),
                    overwrite_output=overwrite_output,
                    auto_index_fasta=auto_index_fasta
                )
                simulated_reads_results = sim_results
            else:
                err_msg = f"Unsupported read_sim_type: {read_sim_type}. Must be 'short' or 'long'."
                logger.error(err_msg)
                raise bb_utils.BaseBuddyInputError(err_msg)

            manifest_params["read_simulation_status"] = "completed"
            manifest_params["read_simulation_outputs"] = simulated_reads_results.get("output_files", [])
            manifest_params["read_simulation_run_name"] = sub_run_name
            logger.info(f"Read simulation completed. Results: {simulated_reads_results.get('output_directory')}")

        except Exception as e_sim:
            logger.error(f"Read simulation failed: {type(e_sim).__name__} - {e_sim}")
            logger.error(traceback.format_exc())
            manifest_params["read_simulation_status"] = "failed"
            manifest_params["read_simulation_error"] = str(e_sim)
            raise bb_utils.BaseBuddyToolError(f"Read simulation sub-step failed: {e_sim}", command=[read_sim_type, "simulation"])
        # -- END MODIFICATION AREA --

    except Exception as e:
        logger.error(f"Error in germline simulation workflow: {type(e).__name__} - {e}")
        logger.error(traceback.format_exc())
        # Write manifest even on failure, with error status
        manifest_params["workflow_status"] = "failed"
        manifest_params["workflow_error"] = str(e)
        bb_utils.write_run_manifest(
            manifest_path = run_output_dir / "manifest_germline_run.json",
            run_name = effective_run_name, command_name = "run_germline_simulation_workflow",
            parameters = manifest_params, output_files = [], # No guaranteed output files on error
            reference_genome_path = str(original_ref_path_obj)
        )
        raise # Re-raise the exception to be caught by CLI handler
    finally:
        if not keep_intermediate_files:
            logger.info("Cleaning up intermediate files for germline workflow...")
            for f_path in intermediate_simug_outputs_to_clean:
                if f_path.exists() and f_path != final_modified_fasta_path : # Don't delete final renamed FASTA
                    logger.debug(f"Deleting intermediate: {f_path.name}")
                    f_path.unlink(missing_ok=True)
                    # Attempt to delete associated SimuG log/VCF files if prefixes match intermediate FASTA names
                    for simug_ext in [".variant.locations.txt", ".output.vcf", ".simulated.genome.fa.fai"]:
                        simug_extra_file = f_path.with_name(f_path.name.replace(".simulated.genome.fa", "") + simug_ext)
                        if simug_extra_file.exists():
                            logger.debug(f"Deleting SimuG intermediate: {simug_extra_file.name}")
                            simug_extra_file.unlink(missing_ok=True)
        else:
            logger.info("Skipping cleanup of intermediate files as per 'keep_intermediate_files=True'.")


    manifest_params["workflow_status"] = "completed"
    # Collect all key output files for the main manifest
    main_output_files = [
        {"name": "Final Modified Germline FASTA", "path": final_modified_fasta_path.name, "type": "FASTA"},
        {"name": "FASTA Index for Modified Genome", "path": final_modified_fasta_path.name + ".fai", "type": "FAI"}
    ]
    if "output_files" in simulated_reads_results:
        sub_run_name = manifest_params.get("read_simulation_run_name", f"{effective_run_name}_{read_sim_type}_reads")
        for f_info in simulated_reads_results["output_files"]:
            main_output_files.append({
                "name": f"{read_sim_type.capitalize()} Reads: {f_info['name']}",
                "path": str(Path(sub_run_name) / f_info['path']),
                "type": f_info['type']
            })
    if "manifest_path" in simulated_reads_results:
         sub_run_name = manifest_params.get("read_simulation_run_name", f"{effective_run_name}_{read_sim_type}_reads")
         main_output_files.append({
                "name": f"{read_sim_type.capitalize()} Reads Simulation Manifest",
                "path": str(Path(sub_run_name) / Path(simulated_reads_results["manifest_path"]).name),
                "type": "MANIFEST_SUB"
            })

    bb_utils.write_run_manifest(
        manifest_path = run_output_dir / "manifest_germline_run.json",
        run_name = effective_run_name, command_name = "run_germline_simulation_workflow",
        parameters = manifest_params,
        output_files = main_output_files,
        reference_genome_path = str(original_ref_path_obj)
    )

    return {
        "run_name": effective_run_name,
        "output_directory": str(run_output_dir.resolve()),
        "final_modified_fasta_path": str(final_modified_fasta_path.resolve()) if final_modified_fasta_path else None,
        "simulated_reads_results": simulated_reads_results,
        "manifest_path": str((run_output_dir / "manifest_germline_run.json").resolve())
    }


def run_fastq_qc(
    fastq_files: List[str],
    output_dir_str: str, # This is the root for this QC run's outputs
    run_name: Optional[str] = None,
    command_params: Optional[Dict[str, Any]] = None, # For manifest, threads for FastQC etc.
    overwrite_output: bool = False
) -> Dict[str, Any]:

    effective_run_name = run_name if run_name else bb_utils.generate_unique_run_name("fastq_qc_run")
    logger.info(f"Initiating FastQC run: {effective_run_name} for {len(fastq_files)} file(s).")

    if command_params is None: command_params = {}

    qc_run_main_output_dir = bb_utils.prepare_run_output_dir(Path(output_dir_str), effective_run_name, overwrite_output)

    manifest_params = copy.deepcopy(command_params)
    manifest_params.update({
        "run_name": effective_run_name,
        "input_fastq_files": [str(Path(f).name) for f in fastq_files],
        "num_fastq_files": len(fastq_files),
        "output_qc_run_dir": str(qc_run_main_output_dir.resolve()),
        "overwrite_output": overwrite_output
    })

    try:
        # fastqc_exe_path is found here and used by Command. If just "fastqc" is passed to Command, it finds it.
        # Using bb_utils.Command("fastqc") directly is cleaner.
        pass # find_tool_path for "fastqc" will be implicitly called by Command("fastqc")
    except bb_utils.BaseBuddyConfigError as e: # This try-except is likely not needed here if Command handles it
        logger.error(f"A required tool for FastQC was not found: {e.details if hasattr(e, 'details') else str(e)}")
        raise

    qc_reports_generated = []
    all_output_files_for_manifest: List[Dict[str,str]] = []

    num_threads_for_fastqc = command_params.get("threads", 1)

    for fastq_file_path_str in fastq_files:
        fastq_path_obj = bb_utils.ensure_file_exists(fastq_file_path_str, f"Input FASTQ {fastq_file_path_str}").resolve()
        fastq_basename = fastq_path_obj.name

        logger.info(f"Running FastQC on: {fastq_basename}")

        # fastqc_cmd_builder will find 'fastqc' using find_tool_path internally
        fastqc_cmd_builder = bb_utils.Command("fastqc")
        fastqc_cmd_builder.add_option("--outdir", str(qc_run_main_output_dir))
        fastqc_cmd_builder.add_option("--threads", str(num_threads_for_fastqc))
        fastqc_cmd_builder.add_option(None, str(fastq_path_obj))

        try:
            bb_utils.run_external_cmd(fastqc_cmd_builder.get_command_parts(), stream_output=True, cwd=qc_run_main_output_dir)

            stripped_name = fastq_basename
            for ext in ['.gz', '.bz2', '.txt', '.sam', '.bam', '.fastq', '.fq']:
                if stripped_name.lower().endswith(ext):
                    stripped_name = stripped_name[:-len(ext)]
            for ext in ['.fastq', '.fq']:
                 if stripped_name.lower().endswith(ext):
                    stripped_name = stripped_name[:-len(ext)]

            fastqc_output_subdir_name = stripped_name + "_fastqc"
            report_html_path = qc_run_main_output_dir / fastqc_output_subdir_name / "fastqc_report.html"
            report_zip_path = qc_run_main_output_dir / (stripped_name + "_fastqc.zip")

            if report_html_path.exists():
                logger.info(f"FastQC report generated: {report_html_path}")
                relative_html_path = report_html_path.relative_to(qc_run_main_output_dir)
                qc_reports_generated.append({
                    "input_fastq": fastq_basename,
                    "html_report_path": str(relative_html_path),
                    "full_html_path": str(report_html_path.resolve())
                })
                all_output_files_for_manifest.append({
                    "name": f"FastQC HTML Report for {fastq_basename}",
                    "path": str(relative_html_path),
                    "type": "FASTQC_HTML_REPORT"
                })
                if report_zip_path.exists():
                    relative_zip_path = report_zip_path.relative_to(qc_run_main_output_dir)
                    all_output_files_for_manifest.append({
                        "name": f"FastQC ZIP Data for {fastq_basename}",
                        "path": str(relative_zip_path),
                        "type": "FASTQC_ZIP_DATA"
                    })
            else:
                logger.warning(f"FastQC HTML report not found at expected path: {report_html_path}")
                qc_reports_generated.append({
                    "input_fastq": fastq_basename,
                    "html_report_path": None,
                    "error": "Report HTML not found post-execution."
                })

        except bb_utils.BaseBuddyToolError as e_tool:
            logger.error(f"FastQC failed for {fastq_basename}: {e_tool}")
            qc_reports_generated.append({ "input_fastq": fastq_basename, "html_report_path": None, "error": str(e_tool.details if hasattr(e_tool, 'details') else e_tool)})
        except Exception as e_unknown:
            logger.error(f"An unexpected error occurred processing {fastq_basename} with FastQC: {e_unknown}")
            qc_reports_generated.append({ "input_fastq": fastq_basename, "html_report_path": None, "error": f"Unexpected error: {str(e_unknown)}"})

    manifest_params["qc_reports_generated_details"] = qc_reports_generated
    manifest_params["status_detail"] = f"FastQC processing completed for {len(fastq_files)} file(s)."

    main_manifest_path = qc_run_main_output_dir / "manifest_fastqc_run.json"
    bb_utils.write_run_manifest(
        manifest_path=main_manifest_path,
        run_name=effective_run_name,
        command_name="run_fastq_qc",
        parameters=manifest_params,
        output_files=all_output_files_for_manifest
    )

    return {
        "run_name": effective_run_name,
        "output_directory": str(qc_run_main_output_dir.resolve()),
        "qc_reports": qc_reports_generated,
        "manifest_path": str(main_manifest_path.resolve())
    }<|MERGE_RESOLUTION|>--- conflicted
+++ resolved
@@ -1126,10 +1126,6 @@
             logger.debug(f"Cleaning up temporary directory: {temp_dir}")
             shutil.rmtree(temp_dir)
 
-<<<<<<< HEAD
-
-=======
->>>>>>> 7ce84d3d
 def run_germline_simulation_workflow(
     output_root_dir: Path,
     reference_fasta_path: str,
