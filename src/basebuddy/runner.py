--- conflicted
+++ resolved
@@ -149,7 +149,7 @@
             art_cmd_builder.add_flag("-p")
             art_cmd_builder.add_option("-m", str(mean_fragment_length))
             art_cmd_builder.add_option("-s", str(std_dev_fragment_length))
-<<<<<<< HEAD
+
 
         art_cmd_builder.add_option("-qs", manifest_params.get("quality_shift"))
         if is_paired_end: # qs2 only if paired-end
@@ -157,15 +157,7 @@
         art_cmd_builder.add_option("-rs", manifest_params.get("random_seed"))
         art_cmd_builder.add_flag("-na", condition=manifest_params.get("no_aln_output", False))
 
-=======
-
-        art_cmd_builder.add_option("-qs", manifest_params.get("quality_shift"))
-        if is_paired_end: # qs2 only if paired-end
-            art_cmd_builder.add_option("-qs2", manifest_params.get("quality_shift2"))
-        art_cmd_builder.add_option("-rs", manifest_params.get("random_seed"))
-        art_cmd_builder.add_flag("-na", condition=manifest_params.get("no_aln_output", False))
-
->>>>>>> 4654e366
+
         art_cmd_parts = art_cmd_builder.get_command_parts()
         logger.info(f"Preparing to run {art_exe_name} with command: {' '.join(art_cmd_parts)}")
         bb_utils.run_external_cmd(art_cmd_parts, timeout_seconds=timeout, stream_output=True, cwd=run_output_dir)
@@ -1134,8 +1126,8 @@
     finally:
         if temp_dir.exists():
             logger.debug(f"Cleaning up temporary directory: {temp_dir}")
-<<<<<<< HEAD
             shutil.rmtree(temp_dir)
+
 
 
 def run_germline_simulation_workflow(
@@ -1417,7 +1409,4 @@
         "final_modified_fasta_path": str(final_modified_fasta_path.resolve()) if final_modified_fasta_path else None,
         "simulated_reads_results": simulated_reads_results,
         "manifest_path": str((run_output_dir / "manifest_germline_run.json").resolve())
-    }
-=======
-            shutil.rmtree(temp_dir)
->>>>>>> 4654e366
+    }